--- conflicted
+++ resolved
@@ -261,9 +261,5 @@
   "word-rejected": "Log message when a player word is auto-rejected $1 is just used for pluralisation, $2 is the missing word",
   "word-there": "output when an allowed word $1 didn't need to be added to dictionary $2",
   "wrong-pass": "reporting a bad password during login, $1 is the user name",
-<<<<<<< HEAD
-  "your": "used in compiling complex sentences"
-=======
   "your": "posessive embedded in a sentence e.g. 'It's your go'"
->>>>>>> 59e6423d
 }